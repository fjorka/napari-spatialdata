--- conflicted
+++ resolved
@@ -97,42 +97,6 @@
    "cell_type": "code",
    "execution_count": 5,
    "metadata": {},
-<<<<<<< HEAD
-   "outputs": [
-    {
-     "name": "stderr",
-     "output_type": "stream",
-     "text": [
-      "WARNING: QWindowsWindow::setGeometry: Unable to set geometry 1401x1112+780+304 (frame: 1417x1151+772+273) on QWidgetWindow/\"_QtMainWindowClassWindow\" on \"\\\\.\\DISPLAY2\". Resulting geometry: 1401x1061+780+304 (frame: 1417x1100+772+273) margins: 8, 31, 8, 8 minimum size: 385x497 MINMAXINFO maxSize=0,0 maxpos=0,0 mintrack=401,536 maxtrack=0,0)\n"
-     ]
-    },
-    {
-     "name": "stderr",
-     "output_type": "stream",
-     "text": [
-      "\u001b[32m2024-07-01 16:03:24.203\u001b[0m | \u001b[1mINFO    \u001b[0m | \u001b[36mnapari_spatialdata._scatterwidgets\u001b[0m:\u001b[36m_onClick\u001b[0m:\u001b[36m795\u001b[0m - \u001b[1mA change in x or y data has been detected.\u001b[0m\n",
-      "\u001b[32m2024-07-01 16:03:24.203\u001b[0m | \u001b[1mINFO    \u001b[0m | \u001b[36mnapari_spatialdata._scatterwidgets\u001b[0m:\u001b[36mplot\u001b[0m:\u001b[36m837\u001b[0m - \u001b[1mGenerating scatter plot...\u001b[0m\n",
-      "\u001b[32m2024-07-01 16:03:30.690\u001b[0m | \u001b[34m\u001b[1mDEBUG   \u001b[0m | \u001b[36mnapari_spatialdata._scatterwidgets\u001b[0m:\u001b[36mmousePressEvent\u001b[0m:\u001b[36m505\u001b[0m - \u001b[34m\u001b[1mLeft press detected\u001b[0m\n",
-      "\u001b[32m2024-07-01 16:03:40.538\u001b[0m | \u001b[1mINFO    \u001b[0m | \u001b[36mnapari_spatialdata._scatterwidgets\u001b[0m:\u001b[36m_onOneClick\u001b[0m:\u001b[36m85\u001b[0m - \u001b[1m<napari_spatialdata._scatterwidgets.ScatterListWidget object at 0x00000247EEFE3A30> is calling action\u001b[0m\n",
-      "\u001b[32m2024-07-01 16:03:42.383\u001b[0m | \u001b[1mINFO    \u001b[0m | \u001b[36mnapari_spatialdata._scatterwidgets\u001b[0m:\u001b[36mget_brushes\u001b[0m:\u001b[36m449\u001b[0m - \u001b[1mGenerating brushes...\u001b[0m\n",
-      "\u001b[32m2024-07-01 16:03:42.411\u001b[0m | \u001b[1mINFO    \u001b[0m | \u001b[36mnapari_spatialdata._scatterwidgets\u001b[0m:\u001b[36mplot\u001b[0m:\u001b[36m837\u001b[0m - \u001b[1mGenerating scatter plot...\u001b[0m\n",
-      "c:\\Users\\kmk280\\AppData\\Local\\miniconda3\\envs\\spatial-dev\\lib\\site-packages\\pyqtgraph\\graphicsItems\\PlotItem\\PlotItem.py:509: UserWarning: Item already added to PlotItem, ignoring.\n",
-      "  warnings.warn('Item already added to PlotItem, ignoring.')\n",
-      "\u001b[32m2024-07-01 16:03:43.339\u001b[0m | \u001b[1mINFO    \u001b[0m | \u001b[36mnapari_spatialdata._scatterwidgets\u001b[0m:\u001b[36mplot\u001b[0m:\u001b[36m837\u001b[0m - \u001b[1mGenerating scatter plot...\u001b[0m\n",
-      "c:\\Users\\kmk280\\AppData\\Local\\miniconda3\\envs\\spatial-dev\\lib\\site-packages\\pyqtgraph\\graphicsItems\\PlotItem\\PlotItem.py:509: UserWarning: Item already added to PlotItem, ignoring.\n",
-      "  warnings.warn('Item already added to PlotItem, ignoring.')\n",
-      "\u001b[32m2024-07-01 16:03:54.890\u001b[0m | \u001b[34m\u001b[1mDEBUG   \u001b[0m | \u001b[36mnapari_spatialdata._scatterwidgets\u001b[0m:\u001b[36mmousePressEvent\u001b[0m:\u001b[36m505\u001b[0m - \u001b[34m\u001b[1mLeft press detected\u001b[0m\n",
-      "\u001b[32m2024-07-01 16:03:54.891\u001b[0m | \u001b[1mINFO    \u001b[0m | \u001b[36mnapari_spatialdata._scatterwidgets\u001b[0m:\u001b[36mmousePressEvent\u001b[0m:\u001b[36m535\u001b[0m - \u001b[1mRectangle\u001b[0m\n",
-      "\u001b[32m2024-07-01 16:04:01.595\u001b[0m | \u001b[1mINFO    \u001b[0m | \u001b[36mnapari_spatialdata._scatterwidgets\u001b[0m:\u001b[36m_onOneClick\u001b[0m:\u001b[36m85\u001b[0m - \u001b[1m<napari_spatialdata._scatterwidgets.ScatterListWidget object at 0x00000247EEFE3A30> is calling action\u001b[0m\n",
-      "\u001b[32m2024-07-01 16:04:02.610\u001b[0m | \u001b[1mINFO    \u001b[0m | \u001b[36mnapari_spatialdata._scatterwidgets\u001b[0m:\u001b[36mget_brushes\u001b[0m:\u001b[36m449\u001b[0m - \u001b[1mGenerating brushes...\u001b[0m\n",
-      "\u001b[32m2024-07-01 16:04:02.638\u001b[0m | \u001b[1mINFO    \u001b[0m | \u001b[36mnapari_spatialdata._scatterwidgets\u001b[0m:\u001b[36mplot\u001b[0m:\u001b[36m837\u001b[0m - \u001b[1mGenerating scatter plot...\u001b[0m\n",
-      "c:\\Users\\kmk280\\AppData\\Local\\miniconda3\\envs\\spatial-dev\\lib\\site-packages\\pyqtgraph\\graphicsItems\\PlotItem\\PlotItem.py:509: UserWarning: Item already added to PlotItem, ignoring.\n",
-      "  warnings.warn('Item already added to PlotItem, ignoring.')\n"
-     ]
-    }
-   ],
-=======
->>>>>>> 27da9727
    "source": [
     "widget = QtAdataScatterWidget(adata)\n",
     "widget.show()"
@@ -152,50 +116,11 @@
    "cell_type": "code",
    "execution_count": 12,
    "metadata": {},
-<<<<<<< HEAD
-   "outputs": [
-    {
-     "data": {
-      "text/plain": [
-       "pyqtgraph.graphicsItems.PlotDataItem.PlotDataItem"
-      ]
-     },
-     "execution_count": 12,
-     "metadata": {},
-     "output_type": "execute_result"
-    }
-   ],
-   "source": [
-    "type(widget.plot_widget.scatter)"
-   ]
-  },
-  {
-   "cell_type": "code",
-   "execution_count": 34,
-   "metadata": {},
-   "outputs": [
-    {
-     "data": {
-      "text/plain": [
-       "(2688, 2)"
-      ]
-     },
-     "execution_count": 34,
-     "metadata": {},
-     "output_type": "execute_result"
-    }
-   ],
-   "source": [
-    "data = np.array([widget.x_widget.widget.data['vec'], widget.y_widget.widget.data['vec']]).T\n",
-    "data.shape"
-   ]
-=======
-   "source": [
-    "plt.imshow(widget.screenshot())\n",
-    "plt.axis('off')"
-   ],
-   "outputs": []
->>>>>>> 27da9727
+   "source": [
+    "plt.imshow(widget.screenshot())\n",
+    "plt.axis('off')"
+   ],
+   "outputs": []
   },
   {
    "cell_type": "code",
@@ -220,97 +145,16 @@
    "cell_type": "code",
    "execution_count": 40,
    "metadata": {},
-<<<<<<< HEAD
-   "outputs": [
-    {
-     "data": {
-      "text/plain": [
-       "scipy.spatial._ckdtree.cKDTree"
-      ]
-     },
-     "execution_count": 40,
-     "metadata": {},
-     "output_type": "execute_result"
-    }
-   ],
-   "source": [
-    "type(kd_tree)"
-   ]
-  },
-  {
-   "cell_type": "code",
-   "execution_count": 38,
-   "metadata": {},
-   "outputs": [
-    {
-     "name": "stdout",
-     "output_type": "stream",
-     "text": [
-      "10.816653826391969 998\n"
-     ]
-    }
-   ],
-   "source": [
-    "dist, idx = kd_tree.query([6161, 4014], k=1)\n",
-    "print(dist, idx)"
-   ]
-=======
-   "source": [
-    "plt.imshow(widget.screenshot())\n",
-    "plt.axis('off')"
-   ],
-   "outputs": []
->>>>>>> 27da9727
+   "source": [
+    "plt.imshow(widget.screenshot())\n",
+    "plt.axis('off')"
+   ],
+   "outputs": []
   },
   {
    "cell_type": "code",
    "execution_count": 39,
    "metadata": {},
-<<<<<<< HEAD
-   "outputs": [
-    {
-     "data": {
-      "text/plain": [
-       "array([6234, 4005], dtype=int64)"
-      ]
-     },
-     "execution_count": 39,
-     "metadata": {},
-     "output_type": "execute_result"
-    }
-   ],
-   "source": [
-    "data[idx,:]"
-   ]
-  },
-  {
-   "cell_type": "code",
-   "execution_count": 23,
-   "metadata": {},
-   "outputs": [
-    {
-     "name": "stdout",
-     "output_type": "stream",
-     "text": [
-      "spatial\n",
-      "obs\n",
-      "0\n",
-      "obsm\n"
-     ]
-    },
-    {
-     "data": {
-      "text/plain": [
-       "{'vec': array([8230, 4170, 2519, ..., 3276, 3069, 4720], dtype=int64)}"
-      ]
-     },
-     "execution_count": 23,
-     "metadata": {},
-     "output_type": "execute_result"
-    }
-   ],
-=======
->>>>>>> 27da9727
    "source": [
     "print(widget.x_widget.widget.chosen)\n",
     "print(widget.color_widget.widget.getAttribute())\n",
