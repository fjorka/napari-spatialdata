--- conflicted
+++ resolved
@@ -4,14 +4,10 @@
 from typing import TYPE_CHECKING, Any
 
 import napari
-<<<<<<< HEAD
 import pandas as pd
-import shapely
 from loguru import logger
-=======
->>>>>>> f889c525
+
 from napari.utils.events import EventedList
-
 from napari_spatialdata._sdata_widgets import SdataWidget
 from napari_spatialdata.utils._utils import (
     NDArrayA,
